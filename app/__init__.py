--- conflicted
+++ resolved
@@ -11,11 +11,8 @@
     dataresource,
     mapping,
     redisadmin,
-<<<<<<< HEAD
-=======
     session,
     transformation,
->>>>>>> dede40bc
 )
 from app.strategy import loader
 
