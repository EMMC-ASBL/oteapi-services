--- conflicted
+++ resolved
@@ -12,13 +12,8 @@
 router = APIRouter()
 
 IDPREFIX = "session-"
-<<<<<<< HEAD
 
 
-=======
-
-
->>>>>>> dede40bc
 @router.post("/")
 async def create_session(
     session: Dict[str, Any],
