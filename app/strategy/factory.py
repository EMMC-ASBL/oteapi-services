"""
Factory class for registering and creating strategy instances
"""
from typing import Tuple, TypeVar
from uuid import UUID

<<<<<<< HEAD
=======
from pydantic import AnyUrl, BaseModel

>>>>>>> dede40bc
ValueType = TypeVar("ValueType", int, str, AnyUrl, UUID)


class StrategyFactory:
    """
    Decorator based Factory class
    """

    strategy_create_func = {}

    @classmethod
    def make_strategy(cls, model: BaseModel, field: str = None, index=None):
        """Instanciate a strategy in a context class"""

        try:
            if not index and field:
                index = (field, model.dict()[field])
            retval = cls.strategy_create_func[index]
        except KeyError as err:
            raise NotImplementedError(f" {index=} doesn't exist") from err
        return retval(model)

    @classmethod
    def register(cls, *kwargs: Tuple[str, ValueType]):
        """Register a strategy. The identifyer for the strategy
        is defined by a set of key-value tuple pair.
        """

        def decorator(strategy_class):
            for index in kwargs:
                if index not in cls.strategy_create_func:
                    print(f"Registering {strategy_class.__name__} with {index}")
                    cls.strategy_create_func[index] = strategy_class
                else:
                    raise KeyError(f" {index=} already registered")
            return strategy_class

        return decorator

    @classmethod
    def unregister(cls, *kwargs: Tuple[str, ValueType]):
        """Unregister a strategy"""
        for index in kwargs:
            cls.strategy_create_func.pop(index, None)<|MERGE_RESOLUTION|>--- conflicted
+++ resolved
@@ -4,11 +4,8 @@
 from typing import Tuple, TypeVar
 from uuid import UUID
 
-<<<<<<< HEAD
-=======
 from pydantic import AnyUrl, BaseModel
 
->>>>>>> dede40bc
 ValueType = TypeVar("ValueType", int, str, AnyUrl, UUID)
 
 
