""" Tranformation Strategy Interface
"""

from dataclasses import dataclass
from typing import Any, Dict, Optional, Protocol

from app.models.transformationconfig import TransformationConfig, TransformationStatus
from app.strategy.factory import StrategyFactory


@dataclass
class ITransformationStrategy(Protocol):  # pylint: disable=R0903
    """Tranformation Strategy Interfaces"""

    transformation_config: TransformationConfig

    def run(self, session: Optional[Dict[str, Any]] = None) -> Dict:
        """Run a job, return jobid"""

<<<<<<< HEAD
    def status(self, task_id: str) -> TransformationStatus:
=======
    def status(self) -> TransformationStatus:
>>>>>>> dede40bc
        """Get job status"""

    def get(self, session: Optional[Dict[str, Any]] = None) -> Dict:
        """get transformation"""

    def initialize(self, session: Optional[Dict[str, Any]] = None) -> Dict:
        """initialize transformation"""


def create_transformation_strategy(
    transformation_config: TransformationConfig,
) -> ITransformationStrategy:
    """Helper function to instanciate a transformation strategy"""
    return StrategyFactory.make_strategy(transformation_config, "transformation_type")<|MERGE_RESOLUTION|>--- conflicted
+++ resolved
@@ -17,11 +17,7 @@
     def run(self, session: Optional[Dict[str, Any]] = None) -> Dict:
         """Run a job, return jobid"""
 
-<<<<<<< HEAD
     def status(self, task_id: str) -> TransformationStatus:
-=======
-    def status(self) -> TransformationStatus:
->>>>>>> dede40bc
         """Get job status"""
 
     def get(self, session: Optional[Dict[str, Any]] = None) -> Dict:
