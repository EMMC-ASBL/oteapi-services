--- conflicted
+++ resolved
@@ -84,12 +84,8 @@
 This service is based on [**oteapi-core**](https://github.com/EMMC-ASBL/oteapi-core).
 """,
     )
-<<<<<<< HEAD
-    for router_module in (
+    available_routers = [
         admin,
-=======
-    available_routers = [
->>>>>>> efa037db
         session,
         dataresource,
         datafilter,
