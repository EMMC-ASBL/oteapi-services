--- conflicted
+++ resolved
@@ -3,12 +3,8 @@
 """
 
 from typing import Dict, Optional
-<<<<<<< HEAD
-from pydantic import BaseModel, AnyUrl
-=======
 
 from pydantic import AnyUrl, BaseModel
->>>>>>> dede40bc
 
 
 class ResourceConfig(BaseModel):
