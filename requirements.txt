aiojobs==0.3.0
aioredis==1.3.1
alabaster==0.7.12
amqp==5.0.6
astroid==2.8.2
async-timeout==3.0.1
attrs==21.2.0
Babel==2.9.1
bandit==1.7.0
bcrypt==3.2.0
billiard==3.6.4.0
celery==5.1.2
certifi==2021.10.8
cffi==1.15.0
charset-normalizer==2.0.7
click==7.1.2
click-didyoumean==0.3.0
click-plugins==1.1.1
click-repl==0.2.0
coverage==6.0.2
cryptography==35.0.0
dparse==0.5.1
fastapi==0.66.0
fastapi-plugins==0.8.1
fastapi-utils==0.2.1
gitdb==4.0.7
GitPython==3.1.24
greenlet==1.1.2
h11==0.12.0
h2==4.1.0
hiredis==2.0.0
hpack==4.0.0
Hypercorn==0.11.2
hyperframe==6.0.1
idna==3.3
imagesize==1.2.0
iniconfig==1.1.1
isort==5.9.3
Jinja2==3.0.2
kombu==5.1.0
lazy-object-proxy==1.6.0
MarkupSafe==2.0.1
mccabe==0.6.1
mypy==0.910
mypy-extensions==0.4.3
numpy==1.19.5
packaging==21.0
pandas==1.3.3
paramiko==2.8.0
pbr==5.6.0
Pillow==8.3.2
platformdirs==2.4.0
pluggy==1.0.0
priority==2.0.0
prompt-toolkit==3.0.20
psycopg2-binary==2.8.6
py==1.10.0
pycparser==2.20
pydantic==1.8.2
Pygments==2.10.0
pylint==2.11.1
PyNaCl==1.4.0
pyparsing==2.4.7
pysftp==0.2.9
pytest==6.2.5
pytest-asyncio==0.15.1
pytest-cov==3.0.0
python-dateutil==2.8.2
pytz==2021.3
PyYAML==5.4.1
redis==3.5.3
requests==2.26.0
safety==1.10.3
six==1.16.0
smmap==4.0.0
SQLAlchemy==1.4.25
starlette==0.14.2
stevedore==3.4.0
tenacity==8.0.1
toml==0.10.2
tomli==1.2.1
typing-extensions==3.10.0.0
urllib3==1.26.7
vine==5.0.0
wcwidth==0.2.5
wrapt==1.12.1
wsproto==1.0.0
<<<<<<< HEAD
ase==3.22.0
=======

# for compevo usecase
matplotlib==3.4.3
scikit-image==0.18.1
>>>>>>> dede40bc
<|MERGE_RESOLUTION|>--- conflicted
+++ resolved
@@ -85,11 +85,10 @@
 wcwidth==0.2.5
 wrapt==1.12.1
 wsproto==1.0.0
-<<<<<<< HEAD
+
+# for dehydrogenation use case
 ase==3.22.0
-=======
 
 # for compevo usecase
 matplotlib==3.4.3
-scikit-image==0.18.1
->>>>>>> dede40bc
+scikit-image==0.18.1