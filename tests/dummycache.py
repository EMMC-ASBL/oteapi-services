--- conflicted
+++ resolved
@@ -1,8 +1,6 @@
+
 import json
-<<<<<<< HEAD
-=======
 from typing import Dict, List
->>>>>>> dede40bc
 
 
 class DummyCache:
