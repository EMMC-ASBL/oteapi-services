import json
from typing import Dict, List


class DummyCache:

    obj = {}

    def __init__(self, o={}):
        self.obj = o

    async def set(self, id, data) -> None:
        if data:
            self.obj[id] = data

    async def get(self, id) -> Dict:
        return json.dumps(self.obj[id])

    async def keys(self, pattern: str) -> List[str]:
<<<<<<< HEAD
        return ["1", "2"]
=======
        return self.obj.keys()
>>>>>>> dede40bc
<|MERGE_RESOLUTION|>--- conflicted
+++ resolved
@@ -17,8 +17,4 @@
         return json.dumps(self.obj[id])
 
     async def keys(self, pattern: str) -> List[str]:
-<<<<<<< HEAD
-        return ["1", "2"]
-=======
         return self.obj.keys()
->>>>>>> dede40bc
