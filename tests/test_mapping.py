--- conflicted
+++ resolved
@@ -2,10 +2,7 @@
 from fastapi.testclient import TestClient
 
 from app.context import mapping
-<<<<<<< HEAD
-=======
 from app.strategy import loader
->>>>>>> dede40bc
 
 from .dummycache import DummyCache
 
@@ -14,11 +11,7 @@
 app.include_router(mapping.router, prefix="/mapping")
 client = TestClient(app)
 
-<<<<<<< HEAD
-=======
 loader.load_plugins(["plugins.mapping-strategy.demo-mapping"])
-
->>>>>>> dede40bc
 
 async def override_depends_redis() -> DummyCache:
     return DummyCache(
@@ -62,4 +55,4 @@
         "/mapping/mapping-a2d6b3d5-9b6b-48a3-8756-ae6d4fd6b81e/initialize", json={}
     )
     print("test_initialize_mapping response", response.text)
-    assert response.status_code == 200+    assert response.status_code == 200
