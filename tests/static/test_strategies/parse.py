--- conflicted
+++ resolved
@@ -22,15 +22,10 @@
         self, session: "Optional[Dict[str, Any]]" = None
     ) -> "Dict[str, Any]":
         """Initialize"""
-<<<<<<< HEAD
-        del session  # fix ignore-unused-argument
-        return self.resource_config
-=======
 
         del session  # unused
         del self.resource_config  # unused
         return {}
->>>>>>> 915a81cb
 
     def parse(self, session: "Optional[Dict[str, Any]]" = None) -> "Dict[str, Any]":
         """Parse json."""
