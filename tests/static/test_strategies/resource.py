"""Demo resource strategy class."""
from typing import TYPE_CHECKING

from oteapi.models.resourceconfig import ResourceConfig
from oteapi.models.sessionupdate import SessionUpdate
from oteapi.plugins.factories import create_strategy
from pydantic import Field
from pydantic.dataclasses import dataclass

if TYPE_CHECKING:
    from typing import Any, Dict, Optional


class ResourceResult(SessionUpdate):
    """Update session with the FilterResult model"""

    output: "Optional[str]" = Field(None, description="Optional result")


@dataclass
class DemoResourceStrategy:
    """Resource Strategy."""

    resource_config: ResourceConfig

    def initialize(self, session: "Optional[Dict[str, Any]]" = None) -> ResourceResult:
        """Initialize"""
<<<<<<< HEAD
        del session  # fix ignore-unused-argument
        return self.resource_config
=======
>>>>>>> 915a81cb

        dummy = self.resource_config.deepcopy()
        del dummy
        return ResourceResult()

    def get(self, session: "Optional[Dict[str, Any]]" = None) -> ResourceResult:
        """Manage mapping and return shared map"""
        # Example of the plugin using the download strategy to fetch the data
        download_strategy = create_strategy("download", self.resource_config)
        read_output = download_strategy.get(session)
        return ResourceResult(output=read_output)<|MERGE_RESOLUTION|>--- conflicted
+++ resolved
@@ -25,14 +25,10 @@
 
     def initialize(self, session: "Optional[Dict[str, Any]]" = None) -> ResourceResult:
         """Initialize"""
-<<<<<<< HEAD
-        del session  # fix ignore-unused-argument
-        return self.resource_config
-=======
->>>>>>> 915a81cb
 
         dummy = self.resource_config.deepcopy()
         del dummy
+        del session
         return ResourceResult()
 
     def get(self, session: "Optional[Dict[str, Any]]" = None) -> ResourceResult:
