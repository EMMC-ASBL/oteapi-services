"""Demo transformation strategy class."""
from datetime import datetime
from typing import TYPE_CHECKING

from oteapi.models.transformationconfig import (
    TransformationConfig,
    TransformationStatus,
)
from pydantic.dataclasses import dataclass

if TYPE_CHECKING:
    from typing import Any, Dict, Optional


@dataclass
class DummyTransformationStrategy:
    """Transformation Strategy."""

    transformation_config: TransformationConfig

    def run(self, session: "Optional[Dict[str, Any]]" = None) -> "Dict[str, Any]":
        """Run a job, return a jobid"""
<<<<<<< HEAD
        del session  # fix ignore-unused-argument
        return {"result": "a01d"} | self.transformation_config
=======
        del session
        del self.transformation_config
        return {"result": "a01d"}
>>>>>>> 915a81cb

    def initialize(
        self, session: "Optional[Dict[str, Any]]" = None
    ) -> "Dict[str, Any]":
        """Initialize a job"""
<<<<<<< HEAD
        del session  # fix ignore-unused-argument
        return {"result": "collection id"} | self.transformation_config
=======
        del session
        del self.transformation_config

        return {"result": "collection id"}
>>>>>>> 915a81cb

    @classmethod
    def status(cls, task_id: str) -> TransformationStatus:
        """Get job status"""
        dummy = self.transformation_config
        del dummy
        return TransformationStatus(
            id=task_id,
            status="wip",
            messages=[],
            created=datetime.utcnow(),
            startTime=datetime.utcnow(),
            finishTime=datetime.utcnow(),
        )

    def get(self, session: "Optional[Dict[str, Any]]" = None) -> "Dict[str, Any]":
        """get transformation"""
<<<<<<< HEAD
        del session  # fix ignore-unused-argument
        return self.transformation_config
=======
        del session
        dummy = self.transformation_config
        del dummy
        return {}
>>>>>>> 915a81cb
<|MERGE_RESOLUTION|>--- conflicted
+++ resolved
@@ -20,34 +20,23 @@
 
     def run(self, session: "Optional[Dict[str, Any]]" = None) -> "Dict[str, Any]":
         """Run a job, return a jobid"""
-<<<<<<< HEAD
-        del session  # fix ignore-unused-argument
-        return {"result": "a01d"} | self.transformation_config
-=======
         del session
         del self.transformation_config
         return {"result": "a01d"}
->>>>>>> 915a81cb
 
     def initialize(
         self, session: "Optional[Dict[str, Any]]" = None
     ) -> "Dict[str, Any]":
         """Initialize a job"""
-<<<<<<< HEAD
-        del session  # fix ignore-unused-argument
-        return {"result": "collection id"} | self.transformation_config
-=======
         del session
         del self.transformation_config
 
         return {"result": "collection id"}
->>>>>>> 915a81cb
 
-    @classmethod
-    def status(cls, task_id: str) -> TransformationStatus:
+    def status(self, task_id: str) -> TransformationStatus:
         """Get job status"""
-        dummy = self.transformation_config
-        del dummy
+        del self.transformation_config  # unused
+
         return TransformationStatus(
             id=task_id,
             status="wip",
@@ -59,12 +48,7 @@
 
     def get(self, session: "Optional[Dict[str, Any]]" = None) -> "Dict[str, Any]":
         """get transformation"""
-<<<<<<< HEAD
-        del session  # fix ignore-unused-argument
-        return self.transformation_config
-=======
         del session
         dummy = self.transformation_config
         del dummy
-        return {}
->>>>>>> 915a81cb
+        return {}