"""Demo function strategy class."""
from typing import TYPE_CHECKING

from oteapi.models import FunctionConfig, SessionUpdate
from pydantic.dataclasses import dataclass

if TYPE_CHECKING:
    from typing import Any, Dict, Optional


@dataclass
class DemoFunctionStrategy:
    """Function Strategy.

    **Registers strategies**:

    - `("functionType", "function/DEMO")`

    """

    function_config: FunctionConfig

    def initialize(self, session: "Optional[Dict[str, Any]]" = None) -> SessionUpdate:
        """Initialize strategy.

        This method will be called through the `/initialize` endpoint of the OTEAPI
        Services.

        Parameters:
            session: A session-specific dictionary context.

        Returns:
            An update model of key/value-pairs to be stored in the
            session-specific context from services.

        """
<<<<<<< HEAD
        del session  # fix ignore-unused-argument
        return SessionUpdate() | self.function_config
=======
        del session  # unused
        del self.function_config  # unused

        return SessionUpdate()
>>>>>>> 915a81cb

    def get(self, session: "Optional[Dict[str, Any]]" = None) -> SessionUpdate:
        """Execute the strategy.

        This method will be called through the strategy-specific endpoint of the
        OTEAPI Services.

        Parameters:
            session: A session-specific dictionary context.

        Returns:
            An update model of key/value-pairs to be stored in the
            session-specific context from services.

        """
<<<<<<< HEAD
        del session  # fix ignore-unused-argument
        return SessionUpdate() | self.function_config
=======
        del session  # unused
        del self.function_config  # unused
        return SessionUpdate()
>>>>>>> 915a81cb
<|MERGE_RESOLUTION|>--- conflicted
+++ resolved
@@ -34,15 +34,10 @@
             session-specific context from services.
 
         """
-<<<<<<< HEAD
-        del session  # fix ignore-unused-argument
-        return SessionUpdate() | self.function_config
-=======
         del session  # unused
         del self.function_config  # unused
 
         return SessionUpdate()
->>>>>>> 915a81cb
 
     def get(self, session: "Optional[Dict[str, Any]]" = None) -> SessionUpdate:
         """Execute the strategy.
@@ -58,11 +53,6 @@
             session-specific context from services.
 
         """
-<<<<<<< HEAD
-        del session  # fix ignore-unused-argument
-        return SessionUpdate() | self.function_config
-=======
         del session  # unused
         del self.function_config  # unused
-        return SessionUpdate()
->>>>>>> 915a81cb
+        return SessionUpdate()