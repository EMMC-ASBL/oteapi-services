"""Demo mapping strategy class."""

from typing import TYPE_CHECKING

from oteapi.models.mappingconfig import MappingConfig
from pydantic.dataclasses import dataclass

if TYPE_CHECKING:
    from typing import Any, Dict, Optional


@dataclass
class DemoMappingStrategy:
    """Mapping Strategy."""

    mapping_config: MappingConfig

    def initialize(
        self, session: "Optional[Dict[str, Any]]" = None
    ) -> "Dict[str, Any]":
        """Initialize mapping"""
<<<<<<< HEAD
        del session  # fix ignore-unused-argument
        return self.mapping_config

    def get(self, session: "Optional[Dict[str, Any]]" = None) -> "Dict[str, Any]":
        """Manage mapping and return shared map"""
        del session  # fix ignore-unused-argument
        return self.mapping_config
=======

        del session  # unused
        del self.mapping_config  # unused
        return {}

    def get(self, session: "Optional[Dict[str, Any]]" = None) -> "Dict[str, Any]":
        """Manage mapping and return shared map"""

        del session  # unused
        del self.mapping_config  # unused

        return {}
>>>>>>> 915a81cb
<|MERGE_RESOLUTION|>--- conflicted
+++ resolved
@@ -19,15 +19,6 @@
         self, session: "Optional[Dict[str, Any]]" = None
     ) -> "Dict[str, Any]":
         """Initialize mapping"""
-<<<<<<< HEAD
-        del session  # fix ignore-unused-argument
-        return self.mapping_config
-
-    def get(self, session: "Optional[Dict[str, Any]]" = None) -> "Dict[str, Any]":
-        """Manage mapping and return shared map"""
-        del session  # fix ignore-unused-argument
-        return self.mapping_config
-=======
 
         del session  # unused
         del self.mapping_config  # unused
@@ -39,5 +30,4 @@
         del session  # unused
         del self.mapping_config  # unused
 
-        return {}
->>>>>>> 915a81cb
+        return {}