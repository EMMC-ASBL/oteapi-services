--- conflicted
+++ resolved
@@ -34,15 +34,10 @@
         self, session: "Optional[Dict[str, Any]]" = None
     ) -> "Dict[str, Any]":
         """Initialize"""
-<<<<<<< HEAD
-        del session  # fix ignore-unused-argument
-        return self.resource_config
-=======
         del session
         dummy = self.resource_config.deepcopy()
         del dummy
         return {}
->>>>>>> 915a81cb
 
     def get(self, session: "Optional[Dict[str, Any]]" = None) -> "Dict[str, Any]":
         """Read local file."""
