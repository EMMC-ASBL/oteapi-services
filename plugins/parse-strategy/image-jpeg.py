""" Strategy class for image/jpg """

from dataclasses import dataclass
from typing import Any, Dict, Optional

from PIL import Image

<<<<<<< HEAD
=======
from app.models.resourceconfig import ResourceConfig
from app.strategy.factory import StrategyFactory

>>>>>>> dede40bc

@dataclass
@StrategyFactory.register(
    ("mediaType", "image/jpg"),
    ("mediaType", "image/jpeg"),
    ("mediaType", "image/j2p"),
    ("mediaType", "image/png"),
    ("mediaType", "image/gif"),
    ("mediaType", "image/tiff"),
    ("mediaType", "image/eps"),
)
class ImageDataParseStrategy:

    resource_config: ResourceConfig

    def __post_init__(self):
        self.localpath = "/ote-data"
        self.filename = self.resource_config.downloadUrl.path.rsplit("/", 1)[-1]
        if self.resource_config.configuration:
            self.conf = self.resource_config.configuration
        else:
            self.conf = {}

    def initialize(
<<<<<<< HEAD
        self, session: Optional[Dict[str, Any]] = None
    ) -> Dict:  # pylint: disable=W0613
=======
        self, session: Optional[Dict[str, Any]] = None  # pylint: disable=W0613
    ) -> Dict:
>>>>>>> dede40bc
        """Initialize"""
        return dict()

    def parse(
<<<<<<< HEAD
        self, session: Optional[Dict[str, Any]] = None
    ) -> Dict:  # pylint: disable=W0613
=======
        self, session: Optional[Dict[str, Any]] = None  # pylint: disable=W0613
    ) -> Dict:
>>>>>>> dede40bc
        self.conf.update(session)
        print("### Updated", self.conf)
        if "imagecrop" in self.conf:
            print("cropping!")
            im = Image.open(f"{self.localpath}/{self.filename}")
            crop = self.conf["imagecrop"]
            im_cropped = im.crop(tuple(crop))
            cropped_filename = f"{self.localpath}/cropped_{self.filename}"
            im_cropped = im_cropped.save(cropped_filename)
            return dict(filename=cropped_filename)
        return dict(status="ok")<|MERGE_RESOLUTION|>--- conflicted
+++ resolved
@@ -5,12 +5,9 @@
 
 from PIL import Image
 
-<<<<<<< HEAD
-=======
 from app.models.resourceconfig import ResourceConfig
 from app.strategy.factory import StrategyFactory
 
->>>>>>> dede40bc
 
 @dataclass
 @StrategyFactory.register(
@@ -35,24 +32,14 @@
             self.conf = {}
 
     def initialize(
-<<<<<<< HEAD
-        self, session: Optional[Dict[str, Any]] = None
-    ) -> Dict:  # pylint: disable=W0613
-=======
         self, session: Optional[Dict[str, Any]] = None  # pylint: disable=W0613
     ) -> Dict:
->>>>>>> dede40bc
         """Initialize"""
         return dict()
 
     def parse(
-<<<<<<< HEAD
-        self, session: Optional[Dict[str, Any]] = None
-    ) -> Dict:  # pylint: disable=W0613
-=======
         self, session: Optional[Dict[str, Any]] = None  # pylint: disable=W0613
     ) -> Dict:
->>>>>>> dede40bc
         self.conf.update(session)
         print("### Updated", self.conf)
         if "imagecrop" in self.conf:
