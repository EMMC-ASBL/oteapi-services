--- conflicted
+++ resolved
@@ -24,11 +24,7 @@
     resource_config: ResourceConfig
 
     def __post_init__(self):
-<<<<<<< HEAD
-        self.localpath = "/app/data"
-=======
         self.localpath = "/ote-data"
->>>>>>> dede40bc
         self.filename = self.resource_config.downloadUrl.path.rsplit("/", 1)[-1]
         if self.resource_config.configuration:
             self.conf = self.resource_config.configuration
@@ -36,24 +32,14 @@
             self.conf = {}
 
     def initialize(
-<<<<<<< HEAD
-        self, session: Optional[Dict[str, Any]] = None
-    ) -> Dict:  # pylint: disable=W0613
-=======
         self, session: Optional[Dict[str, Any]] = None  # pylint: disable=W0613
     ) -> Dict:
->>>>>>> dede40bc
         """Initialize"""
         return dict()
 
     def parse(
-<<<<<<< HEAD
-        self, session: Optional[Dict[str, Any]] = None
-    ) -> Dict:  # pylint: disable=W0613
-=======
         self, session: Optional[Dict[str, Any]] = None  # pylint: disable=W0613
     ) -> Dict:
->>>>>>> dede40bc
         self.conf.update(session)
         print("### Updated", self.conf)
         if "imagecrop" in self.conf:
