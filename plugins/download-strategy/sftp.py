""" Strategy class for image/jpg """

from dataclasses import dataclass
from typing import Any, Dict, Optional

import pysftp

from app.models.resourceconfig import ResourceConfig
from app.strategy.factory import StrategyFactory


@dataclass
@StrategyFactory.register(("scheme", "sftp"), ("scheme", "ftp"))
class SFTPStrategy:
    """strategy for retrieving data via sftp"""

    resource_config: ResourceConfig

    def initialize(
<<<<<<< HEAD
        self, session: Optional[Dict[str, Any]] = None
    ) -> Dict:  # pylint: disable=W0613
=======
        self, session: Optional[Dict[str, Any]] = None  # pylint: disable=W0613
    ) -> Dict:
>>>>>>> dede40bc
        """Initialize"""
        return dict()

    def read(
<<<<<<< HEAD
        self, session: Optional[Dict[str, Any]] = None
    ) -> Dict:  # pylint: disable=W0613
=======
        self, session: Optional[Dict[str, Any]] = None  # pylint: disable=W0613
    ) -> Dict:
>>>>>>> dede40bc
        """Download via sftp"""

        # Setup connection options
        cnopts = pysftp.CnOpts()
        cnopts.hostkeys = None

        # open connection and store data locally
        with pysftp.Connection(
            host=self.resource_config.accessUrl.host,
            username=self.resource_config.accessUrl.user,
            password=self.resource_config.accessUrl.password,
            port=self.resource_config.accessUrl.port,
            cnopts=cnopts,
        ) as sftp:
            # Here we just extract the filename and store the downloaded
            # file to /ote-data/<filename>
            filename = self.resource_config.accessUrl.path.split("/")[-1]
            localpath = f"/ote-data/{filename}"
            sftp.get(self.resource_config.accessUrl.path, localpath=localpath)
            return dict(filename=localpath)

        return dict()<|MERGE_RESOLUTION|>--- conflicted
+++ resolved
@@ -17,24 +17,14 @@
     resource_config: ResourceConfig
 
     def initialize(
-<<<<<<< HEAD
-        self, session: Optional[Dict[str, Any]] = None
-    ) -> Dict:  # pylint: disable=W0613
-=======
         self, session: Optional[Dict[str, Any]] = None  # pylint: disable=W0613
     ) -> Dict:
->>>>>>> dede40bc
         """Initialize"""
         return dict()
 
     def read(
-<<<<<<< HEAD
-        self, session: Optional[Dict[str, Any]] = None
-    ) -> Dict:  # pylint: disable=W0613
-=======
         self, session: Optional[Dict[str, Any]] = None  # pylint: disable=W0613
     ) -> Dict:
->>>>>>> dede40bc
         """Download via sftp"""
 
         # Setup connection options
