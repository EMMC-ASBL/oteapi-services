""" Strategy class for image/jpg """

from dataclasses import dataclass
from typing import Any, Dict, Optional

import pysftp

from app.models.resourceconfig import ResourceConfig
from app.strategy.factory import StrategyFactory


@dataclass
@StrategyFactory.register(("scheme", "sftp"), ("scheme", "ftp"))
class SFTPStrategy:
    """strategy for retrieving data via sftp"""

    resource_config: ResourceConfig

    def initialize(
<<<<<<< HEAD
        self, session: Optional[Dict[str, Any]] = None
    ) -> Dict:  # pylint: disable=W0613
=======
        self, session: Optional[Dict[str, Any]] = None  # pylint: disable=W0613
    ) -> Dict:
>>>>>>> dede40bc
        """Initialize"""
        return dict()

    def read(
<<<<<<< HEAD
        self, session: Optional[Dict[str, Any]] = None
    ) -> Dict:  # pylint: disable=W0613
=======
        self, session: Optional[Dict[str, Any]] = None  # pylint: disable=W0613
    ) -> Dict:
>>>>>>> dede40bc
        """Download via sftp"""

        # Setup connection options
        cnopts = pysftp.CnOpts()
        cnopts.hostkeys = None

        # open connection and store data locally
        with pysftp.Connection(
            host=self.resource_config.accessUrl.host,
            username=self.resource_config.accessUrl.user,
            password=self.resource_config.accessUrl.password,
            port=self.resource_config.accessUrl.port,
            cnopts=cnopts,
        ) as sftp:
            # Here we just extract the filename and store the downloaded
<<<<<<< HEAD
            # file to ./data/<filename>
            filename = self.resource_config.accessUrl.path.split("/")[-1]
            localpath = f"./data/{filename}"
=======
            # file to /ote-data/<filename>
            filename = self.resource_config.accessUrl.path.split("/")[-1]
            localpath = f"/ote-data/{filename}"
>>>>>>> dede40bc
            sftp.get(self.resource_config.accessUrl.path, localpath=localpath)
            return dict(filename=localpath)

        return dict()<|MERGE_RESOLUTION|>--- conflicted
+++ resolved
@@ -17,24 +17,14 @@
     resource_config: ResourceConfig
 
     def initialize(
-<<<<<<< HEAD
-        self, session: Optional[Dict[str, Any]] = None
-    ) -> Dict:  # pylint: disable=W0613
-=======
         self, session: Optional[Dict[str, Any]] = None  # pylint: disable=W0613
     ) -> Dict:
->>>>>>> dede40bc
         """Initialize"""
         return dict()
 
     def read(
-<<<<<<< HEAD
-        self, session: Optional[Dict[str, Any]] = None
-    ) -> Dict:  # pylint: disable=W0613
-=======
         self, session: Optional[Dict[str, Any]] = None  # pylint: disable=W0613
     ) -> Dict:
->>>>>>> dede40bc
         """Download via sftp"""
 
         # Setup connection options
@@ -50,15 +40,9 @@
             cnopts=cnopts,
         ) as sftp:
             # Here we just extract the filename and store the downloaded
-<<<<<<< HEAD
-            # file to ./data/<filename>
-            filename = self.resource_config.accessUrl.path.split("/")[-1]
-            localpath = f"./data/{filename}"
-=======
             # file to /ote-data/<filename>
             filename = self.resource_config.accessUrl.path.split("/")[-1]
             localpath = f"/ote-data/{filename}"
->>>>>>> dede40bc
             sftp.get(self.resource_config.accessUrl.path, localpath=localpath)
             return dict(filename=localpath)
 
