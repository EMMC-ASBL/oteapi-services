--- conflicted
+++ resolved
@@ -31,17 +31,10 @@
         coll = dlite.Collection()
         return dict(collection_id=coll.uuid)
 
-<<<<<<< HEAD
     def status(self, task_id: str) -> TransformationStatus:
         """Get job status"""
         ts = TransformationStatus(
             id=task_id,
-=======
-    def status(self) -> TransformationStatus:
-        """Get job status"""
-        ts = TransformationStatus(
-            id="0",
->>>>>>> dede40bc
             status="WiP",
             messages=[],
             created=datetime.utcnow(),
