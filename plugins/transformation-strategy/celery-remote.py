--- conflicted
+++ resolved
@@ -1,28 +1,15 @@
 """
 Transformation Plugin that use the Celery framework to call remote workers
 """
-<<<<<<< HEAD
-# pylint: disable=W0613, W0511
-from app.strategy.factory import StrategyFactory
-from pydantic import BaseModel
-from typing import Any, Dict, Optional, List
 from dataclasses import dataclass
-=======
-from dataclasses import dataclass
-from datetime import datetime
 from typing import Any, Dict, List, Optional
 
 from celery import Celery
->>>>>>> dede40bc
 from fastapi_plugins import RedisSettings
 from pydantic import BaseModel
 
 from app.models.transformationconfig import TransformationConfig, TransformationStatus
-<<<<<<< HEAD
-from celery import Celery
 from celery.result import AsyncResult
-=======
->>>>>>> dede40bc
 
 # pylint: disable=W0613, W0511
 from app.strategy.factory import StrategyFactory
@@ -47,10 +34,6 @@
         """Run a job, return a jobid"""
 
         config = self.transformation_config.configuration
-<<<<<<< HEAD
-=======
-        print("===", config)
->>>>>>> dede40bc
         celeryConfig = CeleryConfig(**config)
         result = app.send_task(
             celeryConfig.taskName, celeryConfig.args, kwargs=session_id
@@ -61,24 +44,10 @@
         """Initialize a job"""
         return dict()
 
-<<<<<<< HEAD
     def status(self, task_id: str) -> TransformationStatus:
         """Get job status"""
         result = AsyncResult(id=task_id, app=app)
         ts = TransformationStatus(id=task_id, status=result.state)
-=======
-    def status(self) -> TransformationStatus:
-        """Get job status"""
-        ts = TransformationStatus(
-            id="0",
-            status="wip",
-            messages=[],
-            created=datetime.utcnow(),
-            priority=0,
-            secret=None,
-            configuration={},
-        )
->>>>>>> dede40bc
         return ts
 
     def get(self, session_id: Optional[str] = None) -> Dict:
